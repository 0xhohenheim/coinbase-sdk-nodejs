--- conflicted
+++ resolved
@@ -1,12 +1,9 @@
 import { AxiosPromise, AxiosRequestConfig, RawAxiosRequestConfig } from "axios";
 import { ethers } from "ethers";
 import {
-<<<<<<< HEAD
   Address,
   AddressBalanceList,
   Balance,
-=======
->>>>>>> e7c255d5
   CreateWalletRequest,
   BroadcastTransferRequest,
   CreateTransferRequest,
@@ -64,7 +61,6 @@
     walletId: string,
     addressId: string,
     options?: AxiosRequestConfig,
-<<<<<<< HEAD
   ): AxiosPromise<Address>;
 
   /**
@@ -99,9 +95,6 @@
     page?: string,
     options?: AxiosRequestConfig,
   ): AxiosPromise<AddressBalanceList>;
-=======
-  ): AxiosPromise<AddressModel>;
->>>>>>> e7c255d5
 };
 
 /**
